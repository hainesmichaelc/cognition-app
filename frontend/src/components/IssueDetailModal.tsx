import { useState, useEffect } from 'react'
import { Dialog, DialogContent, DialogDescription, DialogFooter, DialogHeader, DialogTitle } from '@/components/ui/dialog'
import { AlertDialog, AlertDialogAction, AlertDialogCancel, AlertDialogContent, AlertDialogDescription, AlertDialogFooter, AlertDialogHeader, AlertDialogTitle, AlertDialogTrigger } from '@/components/ui/alert-dialog'
import { Button } from '@/components/ui/button'
import { Badge } from '@/components/ui/badge'
import { Textarea } from '@/components/ui/textarea'
import { Input } from '@/components/ui/input'
import { Label } from '@/components/ui/label'
import { Card, CardContent, CardDescription, CardHeader, CardTitle } from '@/components/ui/card'
import { Progress } from '@/components/ui/progress'
import { ExternalLink, Play, MessageSquare, CheckCircle, Loader2, Clock, AlertTriangle } from 'lucide-react'
import { useToast } from '@/hooks/use-toast'
import { useSessionManager } from '@/hooks/useSessionManager'
import ReactMarkdown from 'react-markdown'
import remarkGfm from 'remark-gfm'
import DOMPurify from 'dompurify'
import { normalizeStructuredOutput } from '@/utils/structuredOutputUtils'
import { getSessionDisplayStatus, isSessionCompleted, SESSION_PHASES, SESSION_STATES } from '@/utils/sessionStatusUtils'

interface Issue {
  id: number
  title: string
  body: string
  labels: string[]
  number: number
  author: string
  created_at: string
  age_days: number
  status: string
}

interface DevinSession {
  status: string
  structured_output?: {
    progress_pct?: number
    confidence?: 'low' | 'medium' | 'high'
    summary?: string
    risks?: string[]
    dependencies?: string[]
    action_plan?: Array<{
      step: number
      desc: string
      done: boolean
    }>
    branch_suggestion?: string
    pr_url?: string
    status?: string
    response?: {
      status: string
      summary: string
      confidence: 'low' | 'medium' | 'high'
      progress_pct: number
      risks: string[]
      dependencies: string[]
      action_plan: Array<{
        step: number
        desc: string
        done: boolean
      }>
      branch_suggestion: string
      pr_url?: string
    }
    progress?: {
      progress_pct: number
      confidence: 'low' | 'medium' | 'high'
      summary: string
      risks: string[]
      dependencies: string[]
      action_plan: Array<{
        step: number
        desc: string
        done: boolean
      }>
      branch_suggestion: string
      pr_url?: string
      status?: string
      response?: {
        status: string
        summary: string
        confidence: 'low' | 'medium' | 'high'
        progress_pct: number
        risks: string[]
        dependencies: string[]
        action_plan: Array<{
          step: number
          desc: string
          done: boolean
        }>
        branch_suggestion: string
        pr_url?: string
      }
    }
  }
  pull_request?: {
    url: string
  }
  url: string
}

interface IssueDetailModalProps {
  issue: Issue | null
  isOpen: boolean
  onClose: () => void
  repoData?: {owner: string, name: string, url: string} | null
}

const API_BASE_URL = import.meta.env.VITE_API_URL || 'http://localhost:8000'


export default function IssueDetailModal({ issue, isOpen, onClose, repoData }: IssueDetailModalProps) {
  const [additionalContext, setAdditionalContext] = useState('')
  const [uploadedFiles, setUploadedFiles] = useState<File[]>([])
  const [sessionId, setSessionId] = useState<string | null>(null)
  const [session, setSession] = useState<DevinSession | null>(null)
  const [followUpMessage, setFollowUpMessage] = useState('')
  const [branchName, setBranchName] = useState('')
  const [targetBranch, setTargetBranch] = useState('main')
  const [isScoping, setIsScoping] = useState(false)
  const [isExecuting, setIsExecuting] = useState(false)
  const [isPlanApproved, setIsPlanApproved] = useState(false)
  const [showApprovalDialog, setShowApprovalDialog] = useState(false)
  const [showRequestChangesDialog, setShowRequestChangesDialog] = useState(false)
  const [showQuestionDialog, setShowQuestionDialog] = useState(false)
  const [requestChangesMessage, setRequestChangesMessage] = useState('')
  const [questionMessage, setQuestionMessage] = useState('')
  const { toast } = useToast()
  const { getIssueSession, fetchSessionDetails, sessionDetails, isPolling, fetchActiveSessions, updateIssueStatus } = useSessionManager()

  useEffect(() => {
    const normalizedOutput = normalizeStructuredOutput(session?.structured_output)
    if (normalizedOutput?.branch_suggestion && !branchName) {
      setBranchName(normalizedOutput.branch_suggestion)
    }
  }, [session?.structured_output, branchName])

  useEffect(() => {
    if (!isOpen || !issue) return

    const checkForExistingSession = async () => {
      try {
        const existingSessionId = await getIssueSession(issue.id)
        if (existingSessionId) {
          setSessionId(existingSessionId)
          await fetchSessionDetails(existingSessionId)
        }
      } catch (error) {
        console.error('Failed to check for existing session:', error)
      }
    }

    checkForExistingSession()
  }, [isOpen, issue?.id, getIssueSession, fetchSessionDetails])

  useEffect(() => {
    if (sessionId && sessionDetails[sessionId]) {
      const sessionData = sessionDetails[sessionId]
      setSession(sessionData)

      const prUrl = sessionData.pull_request?.url
      const normalizedOutput = normalizeStructuredOutput(sessionData.structured_output)
      if ((sessionData.status === SESSION_STATES.FINISHED || normalizedOutput?.response?.status === SESSION_PHASES.COMPLETED) && prUrl && issue) {
        updateIssueStatus(issue.id, 'PR Submitted', prUrl)
      }
    }
  }, [sessionId, sessionDetails, issue, updateIssueStatus])

  useEffect(() => {
    if (issue) {
      setSessionId(null)
      setSession(null)
      setIsPlanApproved(false)
      setIsExecuting(false)
    }
  }, [issue?.id])


  const startScoping = async () => {
    if (!issue) return

    setIsScoping(true)
    setIsPlanApproved(false)
    setShowApprovalDialog(false)
    try {
      const formData = new FormData()
      formData.append('additionalContext', additionalContext)

      uploadedFiles.forEach((file) => {
        formData.append('files', file)
      })

      const response = await fetch(`${API_BASE_URL}/api/issues/${issue.id}/scope`, {
        method: 'POST',
        body: formData
      })

      if (response.ok) {
        const data = await response.json()
        setSessionId(data.sessionId)
        await fetchSessionDetails(data.sessionId)
        await fetchActiveSessions()
        toast({
          title: "Success",
          description: "Scoping session started"
        })
      } else {
        const errorData = await response.json()
        toast({
          title: "Error",
          description: errorData.detail || "Failed to start scoping session",
          variant: "destructive"
        })
      }
    } catch {
      toast({
        title: "Error",
        description: "Failed to connect to backend",
        variant: "destructive"
      })
    } finally {
      setIsScoping(false)
    }
  }


  const sendFollowUp = async () => {
    if (!sessionId || !followUpMessage.trim()) return

    try {
      const response = await fetch(`${API_BASE_URL}/api/devin/${sessionId}/message`, {
        method: 'POST',
        headers: {
          'Content-Type': 'application/json',
        },
        body: JSON.stringify({
          message: followUpMessage
        })
      })

      if (response.ok) {
        setFollowUpMessage('')
        toast({
          title: "Message sent successfully",
          description: "Your context has been sent to Devin while working",
        })
      } else {
        toast({
          title: "Error",
          description: "Failed to send follow-up",
          variant: "destructive"
        })
      }
    } catch {
      toast({
        title: "Error",
        description: "Failed to send follow-up",
        variant: "destructive"
      })
    }
  }

  const sendApprovalMessage = async (message: string) => {
    if (!sessionId) return

    try {
      const response = await fetch(`${API_BASE_URL}/api/devin/${sessionId}/message`, {
        method: 'POST',
        headers: {
          'Content-Type': 'application/json',
        },
        body: JSON.stringify({
          message: message
        })
      })

      if (response.ok) {
        toast({
          title: "Success",
          description: "Message sent successfully"
        })
        setIsPlanApproved(false)
      } else {
        toast({
          title: "Error",
          description: "Failed to send message",
          variant: "destructive"
        })
      }
    } catch {
      toast({
        title: "Error",
        description: "Failed to send message",
        variant: "destructive"
      })
    }
  }


  const executePlan = async () => {
    if (!issue || !branchName.trim() || !targetBranch.trim() || !isPlanApproved) {
      if (!isPlanApproved) {
        toast({
          title: "Approval Required",
          description: "Please approve the plan before executing",
          variant: "destructive"
        })
      }
      return
    }

    setIsExecuting(true)
    try {
      const response = await fetch(`${API_BASE_URL}/api/issues/${issue.id}/execute`, {
        method: 'POST',
        headers: {
          'Content-Type': 'application/json',
        },
        body: JSON.stringify({
          sessionId: sessionId,
          branchName,
          targetBranch,
          approved: true,
          additionalContext: additionalContext
        })
      })

      if (response.ok) {
        const data = await response.json()
        setSessionId(data.sessionId)
        setIsPlanApproved(false)
        await fetchActiveSessions()
        toast({
          title: "Success",
          description: "Plan execution started"
        })
      } else {
        toast({
          title: "Error",
          description: "Failed to execute plan",
          variant: "destructive"
        })
      }
    } catch {
      toast({
        title: "Error",
        description: "Failed to connect to backend",
        variant: "destructive"
      })
    } finally {
      setIsExecuting(false)
    }
  }

  const getConfidenceColor = (confidence: string) => {
    switch (confidence) {
      case 'high': return 'text-green-600'
      case 'medium': return 'text-yellow-600'
      case 'low': return 'text-red-600'
      default: return 'text-gray-600'
    }
  }

  const handleClose = () => {
    setAdditionalContext('')
    setUploadedFiles([])
    setFollowUpMessage('')
    setBranchName('')
    setTargetBranch('main')
    setIsPlanApproved(false)
    setShowApprovalDialog(false)
    setShowRequestChangesDialog(false)
    setShowQuestionDialog(false)
    setRequestChangesMessage('')
    setQuestionMessage('')
    onClose()
  }

  if (!issue) return null

  return (
    <Dialog open={isOpen} onOpenChange={handleClose}>
      <DialogContent className="max-w-4xl max-h-[90vh] overflow-y-auto">
        <DialogHeader>
          <DialogTitle className="flex items-center gap-2">
            Issue #{issue.number}: {issue.title}
            <a
              href={repoData ? `${repoData.url}/issues/${issue.number}` : '#'}
              target="_blank"
              rel="noopener noreferrer"
              className="text-blue-600 dark:text-blue-400 hover:text-blue-800 dark:hover:text-blue-300"
            >
              <ExternalLink className="h-4 w-4" />
            </a>
          </DialogTitle>
          <DialogDescription>
            Created by <a
              href={`https://github.com/${issue.author}`}
              target="_blank"
              rel="noopener noreferrer"
              className="text-blue-600 dark:text-blue-400 hover:underline"
            >
              {issue.author}
            </a> • {issue.age_days} days ago
          </DialogDescription>
        </DialogHeader>

        <div className="space-y-6">
          <div className="flex gap-2 flex-wrap">
            {issue.labels.map((label) => (
              <Badge key={label} variant="outline">
                {label}
              </Badge>
            ))}
          </div>

          <div>
            <h4 className="font-semibold mb-2">Description</h4>
            <div className="bg-gray-50 dark:bg-gray-800 p-4 rounded-md overflow-y-auto" style={{maxHeight: '500px'}}>
              <div className="prose prose-sm max-w-none prose-img:rounded-lg prose-img:shadow-md prose-ul:space-y-1 prose-ol:space-y-1 prose-li:marker:text-gray-600 dark:prose-invert dark:prose-li:marker:text-gray-400">
                <ReactMarkdown
                  remarkPlugins={[remarkGfm]}
                  components={{
                    img: (props) => (
                      <img
                        {...props}
                        className="max-w-full h-auto rounded-md border border-gray-200 dark:border-gray-600 shadow-sm my-4"
                        style={{maxHeight: '400px', objectFit: 'contain'}}
                        loading="lazy"
                        onError={(e) => {
                          e.currentTarget.style.display = 'none';
                        }}
                      />
                    ),
                    ul: (props) => (
                      <ul {...props} className="list-disc list-inside space-y-1 my-4" />
                    ),
                    ol: (props) => (
                      <ol {...props} className="list-decimal list-inside space-y-1 my-4" />
                    ),
                    li: (props) => (
                      <li {...props} className="ml-4" />
                    ),
                    a: (props) => (
<<<<<<< HEAD
                      <a {...props} className="text-blue-600 dark:text-blue-400 hover:text-blue-800 dark:hover:text-blue-300 underline" target="_blank" rel="noopener noreferrer" />
=======
                      <a {...props} className="text-blue-600 hover:text-blue-800 dark:text-blue-400 dark:hover:text-blue-300 underline" target="_blank" rel="noopener noreferrer" />
>>>>>>> 958926c4
                    ),
                    code: (props) => {
                      const {className} = props;
                      const isInline = !className || !className.includes('language-');
                      return isInline ?
<<<<<<< HEAD
                        <code {...props} className="bg-gray-200 dark:bg-gray-700 px-1 py-0.5 rounded text-sm" /> :
                        <code {...props} className="block bg-gray-200 dark:bg-gray-700 p-2 rounded text-sm overflow-x-auto" />
=======
                        <code {...props} className="bg-gray-200 dark:bg-gray-700 dark:text-gray-200 px-1 py-0.5 rounded text-sm" /> :
                        <code {...props} className="block bg-gray-200 dark:bg-gray-700 dark:text-gray-200 p-2 rounded text-sm overflow-x-auto" />
>>>>>>> 958926c4
                    }
                  }}
                >
                  {DOMPurify.sanitize(issue.body || 'No description provided')}
                </ReactMarkdown>
              </div>
            </div>
          </div>

          {!sessionId && (
            <Card>
              <CardHeader>
                <CardTitle>Scope Issue</CardTitle>
                <CardDescription>
                  Start a Devin session to analyze this issue and create an implementation plan
                </CardDescription>
              </CardHeader>
              <CardContent className="space-y-4">
                <div>
                  <Label htmlFor="file-upload">Upload Files (Optional)</Label>
                  <div className="mt-2">
                    <input
                      id="file-upload"
                      type="file"
                      multiple
                      accept=".txt,.md,.py,.js,.ts,.jsx,.tsx,.json,.yaml,.yml,.xml,.html,.css,.sql,.sh,.env,.gitignore,.dockerfile,.conf,.ini,.cfg,.log"
                      onChange={(e) => {
                        const files = Array.from(e.target.files || [])
                        setUploadedFiles(files)
                      }}
                      className="block w-full text-sm text-gray-500 file:mr-4 file:py-2 file:px-4 file:rounded-md file:border-0 file:text-sm file:font-medium file:bg-blue-50 file:text-blue-700 hover:file:bg-blue-100"
                    />
                    {uploadedFiles.length > 0 && (
                      <div className="mt-2 space-y-1">
                        {uploadedFiles.map((file, index) => (
                          <div key={index} className="flex items-center justify-between text-sm text-gray-600 bg-gray-50 px-2 py-1 rounded">
                            <span>{file.name} ({(file.size / 1024).toFixed(1)} KB)</span>
                            <button
                              onClick={() => {
                                const newFiles = uploadedFiles.filter((_, i) => i !== index)
                                setUploadedFiles(newFiles)
                              }}
                              className="text-red-500 hover:text-red-700"
                            >
                              ×
                            </button>
                          </div>
                        ))}
                      </div>
                    )}
                  </div>
                </div>
                <div>
                  <Label htmlFor="additional-context">Additional Context (Optional)</Label>
                  <Textarea
                    id="additional-context"
                    placeholder="Provide any additional context or requirements..."
                    value={additionalContext}
                    onChange={(e) => setAdditionalContext(e.target.value)}
                    rows={3}
                  />
                </div>
                <Button onClick={startScoping} disabled={isScoping}>
                  {isScoping ? (
                    <Loader2 className="mr-2 h-4 w-4 animate-spin" />
                  ) : (
                    <Play className="mr-2 h-4 w-4" />
                  )}
                  {isScoping ? 'Starting...' : 'Scope Issue'}
                </Button>
              </CardContent>
            </Card>
          )}

          {session && (
            <Card>
              <CardHeader>
                <CardTitle className="flex items-center justify-between">
                  <div className="flex items-center gap-2">
                    Devin Analysis
                    {isPolling && !isSessionCompleted(session) && session.status !== 'new' && (
                      <Loader2 className="h-4 w-4 animate-spin text-blue-600" />
                    )}
                  </div>
                  <a
                    href={session.url}
                    target="_blank"
                    rel="noopener noreferrer"
                    className="text-blue-600 dark:text-blue-400 hover:text-blue-800 dark:hover:text-blue-300"
                  >
                    <ExternalLink className="h-4 w-4" />
                  </a>
                </CardTitle>
                <CardDescription>
                  Session Status: {getSessionDisplayStatus(session)}
                  {(() => {
                    const normalizedOutput = normalizeStructuredOutput(session.structured_output)
                    return normalizedOutput && (
                      <>
                        {' • '}
                        <span className={`ml-1 font-medium ${getConfidenceColor(normalizedOutput.confidence || '')}`}>
                          {normalizedOutput.confidence} confidence
                        </span>
                      </>
                    )
                  })()}
                  {session.pull_request?.url && (
                    <>
                      {' • '}
                      <a
                        href={session.pull_request.url}
                        target="_blank"
                        rel="noopener noreferrer"
                        className="inline-flex items-center gap-1 text-blue-600 dark:text-blue-400 hover:text-blue-800 dark:hover:text-blue-300 font-medium"
                      >
                        <ExternalLink className="h-3 w-3" />
                        PR
                      </a>
                    </>
                  )}
                </CardDescription>
              </CardHeader>
              <CardContent className="space-y-4">
                {(() => {
                  const normalizedOutput = normalizeStructuredOutput(session.structured_output)
                  return normalizedOutput && (
                    <>
                      <div>
                        <div className="flex justify-between text-sm mb-2">
                          <span>Progress</span>
                          <span>{normalizedOutput.progress_pct}%</span>
                        </div>
                        <Progress value={normalizedOutput.progress_pct} />
                      </div>

                      <div>
                        <h5 className="font-semibold mb-2">Summary</h5>
                        <p className="text-sm text-gray-700">{normalizedOutput.summary}</p>
                      </div>

                      <div className="grid md:grid-cols-2 gap-4">
                        <div>
                          <h5 className="font-semibold mb-2">Risks</h5>
                          <ul className="text-sm space-y-1">
                            {normalizedOutput.risks.length > 0 ? (
                              normalizedOutput.risks.map((risk, index) => (
                                <li key={index} className="flex items-start gap-2">
                                  <span className="text-red-500 mt-1">•</span>
                                  {risk}
                                </li>
                              ))
                            ) : (
                              <li className="text-sm text-muted-foreground">No risks identified</li>
                            )}
                          </ul>
                        </div>
                        <div>
                          <h5 className="font-semibold mb-2">Dependencies</h5>
                          <ul className="text-sm space-y-1">
                            {normalizedOutput.dependencies.length > 0 ? (
                              normalizedOutput.dependencies.map((dep, index) => (
                                <li key={index} className="flex items-start gap-2">
                                  <span className="text-blue-500 mt-1">•</span>
                                  {dep}
                                </li>
                              ))
                            ) : (
                              <li className="text-sm text-muted-foreground">No dependencies found</li>
                            )}
                          </ul>
                        </div>
                      </div>

                      <div>
                        <h5 className="font-semibold mb-2">Action Plan</h5>
                        <div className="space-y-2">
                          {normalizedOutput.action_plan.map((step, index) => {
                            const isCurrentStep = !step.done && index === normalizedOutput.action_plan.findIndex(s => !s.done)
                            return (
                              <div key={`action-${step.step}`} className="flex items-start gap-2">
                                {step.done ? (
                                  <CheckCircle className="h-4 w-4 mt-1 text-green-500" />
                                ) : isCurrentStep && session.status === SESSION_STATES.RUNNING && !isSessionCompleted(session) && normalizedOutput.status === SESSION_PHASES.EXECUTING ? (
                                  <Loader2 className="h-4 w-4 mt-1 animate-spin text-blue-600" />
                                ) : (
                                  <CheckCircle className="h-4 w-4 mt-1 text-gray-300" />
                                )}
                                <span className={`text-sm ${step.done ? 'line-through text-gray-500' : ''}`}>
                                  {step.step}. {step.desc}
                                </span>
                              </div>
                            )
                          })}
                        </div>
                      </div>
                    </>
                  )
                })()}

                {(() => {
                  return (
                    <>
                      {session.status === SESSION_STATES.BLOCKED && !isPlanApproved && (
                      <div className="bg-blue-50 border border-blue-200 rounded-md p-4">
                        <div className="flex items-center gap-2 mb-3">
                          <Clock className="h-5 w-5 text-blue-600" />
                          <h5 className="font-semibold text-blue-800">Plan Review Required</h5>
                        </div>
                        <p className="text-sm text-blue-700 mb-4">
                          Please review the implementation plan above and choose how to proceed:
                        </p>
                        <div className="flex gap-2 flex-wrap">
                          <Button
                            onClick={() => sendApprovalMessage('APPROVE: proceed with step 1. If risks exist, call them out first.')}
                            className="bg-green-600 hover:bg-green-700"
                          >
                            <CheckCircle className="mr-2 h-4 w-4" />
                            Approve Plan
                          </Button>
                          <Button
                            onClick={() => setShowRequestChangesDialog(true)}
                            variant="outline"
                            className="border-orange-500 text-orange-700 hover:bg-orange-50"
                          >
                            <AlertTriangle className="mr-2 h-4 w-4" />
                            Request Changes
                          </Button>
                          <Button
                            onClick={() => setShowQuestionDialog(true)}
                            variant="outline"
                            className="border-blue-500 text-blue-700 hover:bg-blue-50"
                          >
                            <MessageSquare className="mr-2 h-4 w-4" />
                            Ask Question
                          </Button>
                        </div>
                      </div>
                    )}


                    {isSessionCompleted(session) && !isPlanApproved && !session.pull_request?.url && (
                      <div className="bg-blue-50 border border-blue-200 rounded-md p-4">
                        <div className="flex items-center gap-2 mb-3">
                          <CheckCircle className="h-5 w-5 text-blue-600" />
                          <h5 className="font-semibold text-blue-800">Plan Review Required</h5>
                        </div>
                        <p className="text-sm text-blue-700 mb-4">
                          Please review the implementation plan above. Do you approve this plan for execution?
                        </p>
                        <AlertDialog open={showApprovalDialog} onOpenChange={setShowApprovalDialog}>
                          <AlertDialogTrigger asChild>
                            <Button className="bg-green-600 hover:bg-green-700">
                              <CheckCircle className="mr-2 h-4 w-4" />
                              Approve & Execute Plan
                            </Button>
                          </AlertDialogTrigger>
                          <AlertDialogContent>
                            <AlertDialogHeader>
                              <AlertDialogTitle>Approve Plan Execution</AlertDialogTitle>
                              <AlertDialogDescription>
                                Are you sure you want to execute this plan? Devin will create a new branch, implement the changes, and open a pull request.
                              </AlertDialogDescription>
                            </AlertDialogHeader>
                            <AlertDialogFooter>
                              <AlertDialogCancel>Cancel</AlertDialogCancel>
                              <AlertDialogAction onClick={() => {
                                setIsPlanApproved(true)
                                setShowApprovalDialog(false)
                              }}>
                                Yes, Execute Plan
                              </AlertDialogAction>
                            </AlertDialogFooter>
                          </AlertDialogContent>
                        </AlertDialog>
                      </div>
                    )}

                    {isPlanApproved && !session.pull_request?.url && (
                      <div className="bg-green-50 border border-green-200 rounded-md p-3">
                        <div className="flex items-center gap-2">
                          <CheckCircle className="h-4 w-4 text-green-600" />
                          <span className="text-sm font-medium text-green-800">Plan Approved - Ready for Execution</span>
                        </div>
                      </div>
                    )}


                    {session.pull_request?.url && (
                      <div className="bg-green-50 border border-green-200 rounded-md p-4">
                        <div className="flex items-center gap-2 mb-2">
                          <CheckCircle className="h-5 w-5 text-green-600" />
                          <h5 className="font-semibold text-green-800">Execution Complete!</h5>
                        </div>
                        <p className="text-sm text-green-700 mb-3">
                          Your pull request has been created successfully.
                        </p>
                        <a
                          href={session.pull_request.url}
                          target="_blank"
                          rel="noopener noreferrer"
                          className="inline-flex items-center gap-2 text-blue-600 hover:text-blue-800 font-medium"
                        >
                          <ExternalLink className="h-4 w-4" />
                          View Pull Request
                        </a>
                      </div>
                      )}
                    </>
                  )
                })()}

                {/* Follow-up message UI - always available for active sessions */}
                {session.status === SESSION_STATES.RUNNING && !isSessionCompleted(session) && (
                  <div className="bg-blue-50 border border-blue-200 rounded-md p-3 mb-4">
                    <div className="flex items-start gap-2">
                      <MessageSquare className="h-4 w-4 text-blue-600 mt-0.5" />
                      <div className="text-sm text-blue-700">
                        <p className="font-medium mb-1">
                          Devin is actively working on this issue
                        </p>
                        <p>
                          You can add additional context, requirements, or guidance at any time using the message box below.
                        </p>
                      </div>
                    </div>
                  </div>
                )}

                <div className="flex gap-4 items-end">
                  <div className="flex-1">
                    <Label htmlFor="follow-up">Send Follow-up</Label>
                    <Textarea
                      id="follow-up"
                      placeholder="Add context or guidance while Devin is working..."
                      value={followUpMessage}
                      onChange={(e) => setFollowUpMessage(e.target.value)}
                      rows={2}
                    />
                  </div>
                  <Button onClick={sendFollowUp} disabled={!followUpMessage.trim()}>
                    <MessageSquare className="mr-2 h-4 w-4" />
                    Send
                  </Button>
                </div>

                    {isPlanApproved && !session.pull_request?.url && (
                      <div className="border-t pt-4">
                        <h5 className="font-semibold mb-2">Execute Plan</h5>
                        <div className="grid grid-cols-2 gap-4 mb-4">
                          <div>
                            <Label htmlFor="branch-name">Branch Name</Label>
                            <Input
                              id="branch-name"
                              value={branchName}
                              onChange={(e) => setBranchName(e.target.value)}
                              placeholder="feat/issue-123-implementation"
                            />
                          </div>
                          <div>
                            <Label htmlFor="target-branch">Target Branch</Label>
                            <Input
                              id="target-branch"
                              value={targetBranch}
                              onChange={(e) => setTargetBranch(e.target.value)}
                              placeholder="main"
                            />
                          </div>
                        </div>
                        <div className="flex gap-2">
                          <Button onClick={executePlan} disabled={isExecuting || !branchName.trim() || !targetBranch.trim()}>
                            {isExecuting ? (
                              <Loader2 className="mr-2 h-4 w-4 animate-spin" />
                            ) : (
                              <Play className="mr-2 h-4 w-4" />
                            )}
                            {isExecuting ? 'Executing...' : 'Execute Plan'}
                          </Button>
                          <Button variant="outline" onClick={() => setIsPlanApproved(false)}>
                            Cancel
                          </Button>
                        </div>
                      </div>
                    )}
              </CardContent>
            </Card>
          )}
        </div>

        <DialogFooter>
          <Button variant="outline" onClick={handleClose}>
            Close
          </Button>
        </DialogFooter>
      </DialogContent>

      {/* Request Changes Dialog */}
      <AlertDialog open={showRequestChangesDialog} onOpenChange={setShowRequestChangesDialog}>
        <AlertDialogContent>
          <AlertDialogHeader>
            <AlertDialogTitle>Request Changes</AlertDialogTitle>
            <AlertDialogDescription>
              Provide feedback on what changes you'd like to see in the plan:
            </AlertDialogDescription>
          </AlertDialogHeader>
          <div className="py-4">
            <Textarea
              placeholder="Describe the changes you'd like to see..."
              value={requestChangesMessage}
              onChange={(e) => setRequestChangesMessage(e.target.value)}
              rows={4}
            />
          </div>
          <AlertDialogFooter>
            <AlertDialogCancel onClick={() => setRequestChangesMessage('')}>Cancel</AlertDialogCancel>
            <AlertDialogAction
              onClick={() => {
                sendApprovalMessage(`REQUEST CHANGES: ${requestChangesMessage}`)
                setShowRequestChangesDialog(false)
                setRequestChangesMessage('')
              }}
              disabled={!requestChangesMessage.trim()}
            >
              Send Feedback
            </AlertDialogAction>
          </AlertDialogFooter>
        </AlertDialogContent>
      </AlertDialog>

      {/* Question Dialog */}
      <AlertDialog open={showQuestionDialog} onOpenChange={setShowQuestionDialog}>
        <AlertDialogContent>
          <AlertDialogHeader>
            <AlertDialogTitle>Ask Question</AlertDialogTitle>
            <AlertDialogDescription>
              Ask a clarifying question about the implementation plan:
            </AlertDialogDescription>
          </AlertDialogHeader>
          <div className="py-4">
            <Textarea
              placeholder="What would you like to know?"
              value={questionMessage}
              onChange={(e) => setQuestionMessage(e.target.value)}
              rows={3}
            />
          </div>
          <AlertDialogFooter>
            <AlertDialogCancel onClick={() => setQuestionMessage('')}>Cancel</AlertDialogCancel>
            <AlertDialogAction
              onClick={() => {
                sendApprovalMessage(`QUESTION: ${questionMessage}`)
                setShowQuestionDialog(false)
                setQuestionMessage('')
              }}
              disabled={!questionMessage.trim()}
            >
              Ask Question
            </AlertDialogAction>
          </AlertDialogFooter>
        </AlertDialogContent>
      </AlertDialog>
    </Dialog>
  )
}<|MERGE_RESOLUTION|>--- conflicted
+++ resolved
@@ -440,23 +440,14 @@
                       <li {...props} className="ml-4" />
                     ),
                     a: (props) => (
-<<<<<<< HEAD
                       <a {...props} className="text-blue-600 dark:text-blue-400 hover:text-blue-800 dark:hover:text-blue-300 underline" target="_blank" rel="noopener noreferrer" />
-=======
-                      <a {...props} className="text-blue-600 hover:text-blue-800 dark:text-blue-400 dark:hover:text-blue-300 underline" target="_blank" rel="noopener noreferrer" />
->>>>>>> 958926c4
                     ),
                     code: (props) => {
                       const {className} = props;
                       const isInline = !className || !className.includes('language-');
                       return isInline ?
-<<<<<<< HEAD
-                        <code {...props} className="bg-gray-200 dark:bg-gray-700 px-1 py-0.5 rounded text-sm" /> :
-                        <code {...props} className="block bg-gray-200 dark:bg-gray-700 p-2 rounded text-sm overflow-x-auto" />
-=======
                         <code {...props} className="bg-gray-200 dark:bg-gray-700 dark:text-gray-200 px-1 py-0.5 rounded text-sm" /> :
                         <code {...props} className="block bg-gray-200 dark:bg-gray-700 dark:text-gray-200 p-2 rounded text-sm overflow-x-auto" />
->>>>>>> 958926c4
                     }
                   }}
                 >
