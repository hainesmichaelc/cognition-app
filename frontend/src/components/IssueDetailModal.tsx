--- conflicted
+++ resolved
@@ -393,17 +393,10 @@
 
   const getConfidenceColor = (confidence: string) => {
     switch (confidence) {
-<<<<<<< HEAD
       case 'high': return 'text-green-600 dark:text-green-400'
       case 'medium': return 'text-yellow-600 dark:text-yellow-400'
       case 'low': return 'text-red-600 dark:text-red-400'
       default: return 'text-gray-600 dark:text-gray-400'
-=======
-      case 'high': return 'text-green-600'
-      case 'medium': return 'text-yellow-600'
-      case 'low': return 'text-red-600'
-      default: return 'text-gray-600 dark:text-gray-300'
->>>>>>> 53960c89
     }
   }
 
@@ -463,11 +456,7 @@
           <div>
             <h4 className="font-semibold mb-2">Description</h4>
             <div className="bg-gray-50 dark:bg-gray-800 p-4 rounded-md overflow-y-auto" style={{maxHeight: '500px'}}>
-<<<<<<< HEAD
               <div className="prose prose-sm max-w-none dark:prose-invert prose-img:rounded-lg prose-img:shadow-md prose-ul:space-y-1 prose-ol:space-y-1 prose-li:marker:text-gray-600 dark:prose-li:marker:text-gray-400">
-=======
-              <div className="prose prose-sm max-w-none prose-img:rounded-lg prose-img:shadow-md prose-ul:space-y-1 prose-ol:space-y-1 prose-li:marker:text-gray-600 dark:prose-invert">
->>>>>>> 53960c89
                 <ReactMarkdown
                   remarkPlugins={[remarkGfm]}
                   components={{
