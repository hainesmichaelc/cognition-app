--- conflicted
+++ resolved
@@ -767,58 +767,50 @@
                         </div>
                       </div>
                     )}
-
-<<<<<<< HEAD
-=======
-                    {(session.status === 'running' || session.status === 'blocked') && (
-                      <div className="bg-blue-50 border border-blue-200 rounded-md p-3 mb-4">
-                        <div className="flex items-start gap-2">
-                          <MessageSquare className="h-4 w-4 text-blue-600 mt-0.5" />
-                          <div className="text-sm text-blue-700">
-                            <p className="font-medium mb-1">
-                              {session.status === 'running' 
-                                ? "Devin is actively working on this issue" 
-                                : "Devin is waiting for guidance"}
-                            </p>
-                            <p>
-                              You can add additional context, requirements, or guidance at any time using the message box below.
-                            </p>
-                          </div>
-                        </div>
-                      </div>
-                    )}
-
-                    <div className="flex gap-4 items-end">
-                      <div className="flex-1">
-                        <div className="flex items-center gap-2 mb-2">
-                          <Label htmlFor="follow-up">Send Follow-up</Label>
-                          {(session.status === 'running' || session.status === 'blocked') && (
-                            <Badge variant="secondary" className="text-xs">
-                              <MessageSquare className="h-3 w-3 mr-1" />
-                              Add context anytime
-                            </Badge>
-                          )}
-                        </div>
-                        <Textarea
-                          id="follow-up"
-                          placeholder={
-                            session.status === 'running' 
-                              ? "Add context or guidance while Devin is working..." 
-                              : session.status === 'blocked'
-                              ? "Provide additional context or answer questions..."
-                              : "Ask questions or provide additional guidance..."
-                          }
-                          value={followUpMessage}
-                          onChange={(e) => setFollowUpMessage(e.target.value)}
-                          rows={2}
-                        />
-                      </div>
-                      <Button onClick={sendFollowUp} disabled={!followUpMessage.trim()}>
-                        <MessageSquare className="mr-2 h-4 w-4" />
-                        Send
-                      </Button>
+                  </>
+                )}
+
+                {/* Follow-up message UI - always available for active sessions */}
+                {(session.status === 'running' || session.status === 'blocked') && (
+                  <div className="bg-blue-50 border border-blue-200 rounded-md p-3 mb-4">
+                    <div className="flex items-start gap-2">
+                      <MessageSquare className="h-4 w-4 text-blue-600 mt-0.5" />
+                      <div className="text-sm text-blue-700">
+                        <p className="font-medium mb-1">
+                          {session.status === 'running' 
+                            ? "Devin is actively working on this issue" 
+                            : "Devin is waiting for guidance"}
+                        </p>
+                        <p>
+                          You can add additional context, requirements, or guidance at any time using the message box below.
+                        </p>
+                      </div>
                     </div>
->>>>>>> b55c1511
+                  </div>
+                )}
+
+                <div className="flex gap-4 items-end">
+                  <div className="flex-1">
+                    <Label htmlFor="follow-up">Send Follow-up</Label>
+                    <Textarea
+                      id="follow-up"
+                      placeholder={
+                        session.status === 'running' 
+                          ? "Add context or guidance while Devin is working..." 
+                          : session.status === 'blocked'
+                          ? "Provide additional context or answer questions..."
+                          : "Ask questions or provide additional guidance..."
+                      }
+                      value={followUpMessage}
+                      onChange={(e) => setFollowUpMessage(e.target.value)}
+                      rows={2}
+                    />
+                  </div>
+                  <Button onClick={sendFollowUp} disabled={!followUpMessage.trim()}>
+                    <MessageSquare className="mr-2 h-4 w-4" />
+                    Send
+                  </Button>
+                </div>
 
                     {isPlanApproved && !session.structured_output?.pr_url && (
                       <div className="border-t pt-4">
@@ -858,50 +850,6 @@
                         </div>
                       </div>
                     )}
-                  </>
-                )}
-
-                {/* Follow-up message UI - always available for active sessions */}
-                {(session.status === 'running' || session.status === 'blocked') && (
-                  <div className="bg-blue-50 border border-blue-200 rounded-md p-3 mb-4">
-                    <div className="flex items-start gap-2">
-                      <MessageSquare className="h-4 w-4 text-blue-600 mt-0.5" />
-                      <div className="text-sm text-blue-700">
-                        <p className="font-medium mb-1">
-                          {session.status === 'running' 
-                            ? "Devin is actively working on this issue" 
-                            : "Devin is waiting for guidance"}
-                        </p>
-                        <p>
-                          You can add additional context, requirements, or guidance at any time using the message box below.
-                        </p>
-                      </div>
-                    </div>
-                  </div>
-                )}
-
-                <div className="flex gap-4 items-end">
-                  <div className="flex-1">
-                    <Label htmlFor="follow-up">Send Follow-up</Label>
-                    <Textarea
-                      id="follow-up"
-                      placeholder={
-                        session.status === 'running' 
-                          ? "Add context or guidance while Devin is working..." 
-                          : session.status === 'blocked'
-                          ? "Provide additional context or answer questions..."
-                          : "Ask questions or provide additional guidance..."
-                      }
-                      value={followUpMessage}
-                      onChange={(e) => setFollowUpMessage(e.target.value)}
-                      rows={2}
-                    />
-                  </div>
-                  <Button onClick={sendFollowUp} disabled={!followUpMessage.trim()}>
-                    <MessageSquare className="mr-2 h-4 w-4" />
-                    Send
-                  </Button>
-                </div>
               </CardContent>
             </Card>
           )}
