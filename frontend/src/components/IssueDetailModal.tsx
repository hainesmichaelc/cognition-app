--- conflicted
+++ resolved
@@ -476,11 +476,7 @@
           <div>
             <h4 className="font-semibold mb-2">Description</h4>
             <div className="bg-gray-50 dark:bg-gray-800 p-4 rounded-md overflow-y-auto" style={{maxHeight: '500px'}}>
-<<<<<<< HEAD
-              <div className="prose prose-sm max-w-none prose-img:rounded-lg prose-img:shadow-md prose-ul:space-y-1 prose-ol:space-y-1 prose-li:marker:text-gray-600 dark:prose-li:marker:text-gray-400 dark:prose-invert">
-=======
               <div className="prose prose-sm max-w-none prose-img:rounded-lg prose-img:shadow-md prose-ul:space-y-1 prose-ol:space-y-1 prose-li:marker:text-gray-600 dark:prose-invert dark:prose-li:marker:text-gray-400">
->>>>>>> 3847d217
                 <ReactMarkdown
                   remarkPlugins={[remarkGfm]}
                   components={{
