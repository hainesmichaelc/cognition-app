--- conflicted
+++ resolved
@@ -808,15 +808,9 @@
                     <Textarea
                       id="follow-up"
                       placeholder={
-<<<<<<< HEAD
                         session.status === 'running' 
                           ? "Add context or guidance while Devin is working..." 
                           : session.structured_output?.status === 'blocked'
-=======
-                        session.status === 'running'
-                          ? "Add context or guidance while Devin is working..."
-                          : session.status === 'blocked'
->>>>>>> 41c7e2fc
                           ? "Provide additional context or answer questions..."
                           : "Ask questions or provide additional guidance..."
                       }
